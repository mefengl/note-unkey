--- conflicted
+++ resolved
@@ -9,7 +9,6 @@
 export const ingestPageView = tb.buildIngestEndpoint({
   datasource: "pageviews__v1",
   event: z.object({
-<<<<<<< HEAD
     sessionId: z.string(),
     path: z.string(),
     time: z.number().int(),
@@ -20,13 +19,6 @@
     city: z.string().optional(),
     userAgent: z.string().optional(),
 
-=======
-    time: z.number().int(),
-    userId: z.string().default(""),
-    sessionId: z.string(),
-    tenantId: z.string().default(""),
-    path: z.string(),
->>>>>>> b0dda0ac
   }),
 });
 
@@ -37,18 +29,6 @@
     res.cookies.set(cookieName, sessionId);
   }
 
-<<<<<<< HEAD
-  let sessionId = req.cookies.get(cookieName)?.value;
-  if (!sessionId) {
-    sessionId = ["sess", crypto.randomUUID().replaceAll(/-/g, "")].join("_");
-    res.cookies.set(cookieName, sessionId);
-  }
 
   return sessionId;
-}
-
-
-=======
-  return sessionId;
-}
->>>>>>> b0dda0ac
+}
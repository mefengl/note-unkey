--- conflicted
+++ resolved
@@ -67,27 +67,6 @@
   ): Promise<Result<RatelimitResponse, RatelimitError>> {
     const start = performance.now();
     try {
-<<<<<<< HEAD
-      // Construct a binding key that could match a configured ratelimiter
-      const lookup = `RL_${req.limit}_${Math.round(req.interval / 1000)}s` as keyof typeof c.env;
-      const binding = c.env[lookup];
-
-      if (binding) {
-        const res = await cloudflareRatelimiter.parse(binding).limit({ key: req.identifier });
-
-        this.metrics.emit({
-          metric: "metric.ratelimit",
-          workspaceId: req.workspaceId,
-          namespaceId: req.namespaceId,
-          latency: performance.now() - start,
-          identifier: req.identifier,
-          mode: "cloudflare",
-          error: false,
-          success: res.success,
-          source: "cloudflare",
-        });
-        return Ok({ pass: res.success, reset: -1, current: -1, remaining: -1, triggered: null });
-=======
       if (req.async) {
         // Construct a binding key that could match a configured ratelimiter
         const lookup = `RL_${req.limit}_${Math.round(req.interval / 1000)}s` as keyof typeof c.env;
@@ -109,7 +88,6 @@
           });
           return Ok({ pass: res.success, reset: -1, current: -1, remaining: -1, triggered: null });
         }
->>>>>>> 10d978b7
       }
     } catch (err) {
       this.logger.error("cfrl failed, falling back to agent", {

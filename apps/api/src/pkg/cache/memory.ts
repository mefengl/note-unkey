import type { Context } from "hono";
import { Cache, Entry } from "./interface";
import type { CacheNamespaces } from "./namespaces";
import { CACHE_FRESHNESS_TIME_MS, CACHE_STALENESS_TIME_MS } from "./stale-while-revalidate";

export class MemoryCache<TNamespaces extends Record<string, unknown> = CacheNamespaces>
  implements Cache<TNamespaces>
{
  private readonly state: Map<`${string}:${string}`, Entry<unknown>>;
  public readonly tier = "memory";

<<<<<<< HEAD
  constructor(persistentMap: Map<`${string}:${string}`, Entry<unknown>>, config: CacheConfig) {
    this.state = persistentMap;
    this.config = config;
=======
  constructor(persistentMap: Map<`${string}:${string}`, Entry<unknown>>) {
    this.state = persistentMap;
>>>>>>> ccf53d88
  }

  public get<TName extends keyof TNamespaces>(
    _c: Context,
    namespace: TName,
    key: string,
  ): [TNamespaces[TName] | undefined, boolean] {
    const cached = this.state.get(`${String(namespace)}:${key}`) as
      | Entry<TNamespaces[TName]>
      | undefined;
    if (!cached) {
      return [undefined, false];
    }
    const now = Date.now();

    if (now >= cached.staleUntil) {
      this.state.delete(`${String(namespace)}:${key}`);
      return [undefined, false];
    }
    if (now >= cached.freshUntil) {
      return [cached.value, true];
    }

    return [cached.value, false];
  }

  public set<TName extends keyof TNamespaces>(
    _c: Context,
    namespace: TName,
    key: string,
    value: TNamespaces[TName],
  ): void {
    const now = Date.now();
    this.state.set(`${String(namespace)}:${key}`, {
      value: value,
      freshUntil: now + CACHE_FRESHNESS_TIME_MS,
      staleUntil: now + CACHE_STALENESS_TIME_MS,
    });
  }

  public remove(_c: Context, namespace: keyof TNamespaces, key: string): void {
    this.state.delete(`${String(namespace)}:${key}`);
  }
}<|MERGE_RESOLUTION|>--- conflicted
+++ resolved
@@ -9,14 +9,8 @@
   private readonly state: Map<`${string}:${string}`, Entry<unknown>>;
   public readonly tier = "memory";
 
-<<<<<<< HEAD
-  constructor(persistentMap: Map<`${string}:${string}`, Entry<unknown>>, config: CacheConfig) {
-    this.state = persistentMap;
-    this.config = config;
-=======
   constructor(persistentMap: Map<`${string}:${string}`, Entry<unknown>>) {
     this.state = persistentMap;
->>>>>>> ccf53d88
   }
 
   public get<TName extends keyof TNamespaces>(

--- conflicted
+++ resolved
@@ -1,9 +1,6 @@
 "use client";
 import { Loading } from "@/components/dashboard/loading";
-<<<<<<< HEAD
 import { Button } from "@unkey/ui";
-=======
->>>>>>> b85e811e
 import {
   Card,
   CardContent,

import { PageHeader } from "@/components/dashboard/page-header";

import { CopyButton } from "@/components/dashboard/copy-button";
import { EmptyPlaceholder } from "@/components/dashboard/empty-placeholder";
<<<<<<< HEAD
import { Button } from "@unkey/ui";
=======
>>>>>>> b85e811e
import { Code } from "@/components/ui/code";
import { Separator } from "@/components/ui/separator";
import { getTenantId } from "@/lib/auth";
import { db } from "@/lib/db";
import { Button } from "@unkey/ui";
import { BookOpen, Scan } from "lucide-react";
import Link from "next/link";
import { redirect } from "next/navigation";
import { Suspense } from "react";
import { RatelimitCard } from "./card";
import { CreateNamespaceButton } from "./create-namespace-button";

export const dynamic = "force-dynamic";
export const runtime = "edge";

export default async function RatelimitOverviewPage() {
  const tenantId = getTenantId();
  const workspace = await db.query.workspaces.findFirst({
    where: (table, { and, eq, isNull }) =>
      and(eq(table.tenantId, tenantId), isNull(table.deletedAt)),
    with: {
      ratelimitNamespaces: {
        where: (table, { isNull }) => isNull(table.deletedAt),
        columns: {
          id: true,
          name: true,
        },
      },
    },
  });

  if (!workspace) {
    return redirect("/new");
  }

  const snippet = `curl -XPOST 'https://api.unkey.dev/v1/ratelimits.limit' \\
  -H 'Content-Type: application/json' \\
  -H 'Authorization: Bearer <UNKEY_ROOT_KEY>' \\
  -d '{
      "namespace": "demo_namespace",
      "identifier": "user_123",
      "limit": 10,
      "duration": 10000
  }'`;

  return (
    <div>
      <PageHeader
        title="Ratelimits"
        description="Manage your ratelimit namespaces"
        actions={[<CreateNamespaceButton key="create-namespace" />]}
      />
      <Separator className="my-6" />

      {workspace.ratelimitNamespaces.length > 0 ? (
        <ul className="grid grid-cols-1 gap-x-6 gap-y-8 lg:grid-cols-2 ">
          {workspace.ratelimitNamespaces.map((namespace) => (
            <Link key={namespace.id} href={`/ratelimits/${namespace.id}`}>
              <Suspense fallback={null}>
                <RatelimitCard namespace={namespace} workspace={workspace} />
              </Suspense>
            </Link>
          ))}
        </ul>
      ) : (
        <EmptyPlaceholder className="my-4 ">
          <EmptyPlaceholder.Icon>
            <Scan />
          </EmptyPlaceholder.Icon>
          <EmptyPlaceholder.Title>No Namespaces found</EmptyPlaceholder.Title>
          <EmptyPlaceholder.Description>
            You haven&apos;t created any Namespaces yet. Create one by performing a limit request as
            shown below.
          </EmptyPlaceholder.Description>
          <Code className="flex items-start gap-8 p-4 my-8 text-xs text-left">
            {snippet}
            <CopyButton value={snippet} />
          </Code>
          <div className="flex flex-col items-center justify-center gap-2 md:flex-row">
            <Link href="/docs/ratelimiting/introduction" target="_blank">
              <Button className="items-center w-full gap-2 ">
                <BookOpen className="w-4 h-4 " />
                Read the docs
              </Button>
            </Link>
          </div>
        </EmptyPlaceholder>
      )}
    </div>
  );
}<|MERGE_RESOLUTION|>--- conflicted
+++ resolved
@@ -2,10 +2,7 @@
 
 import { CopyButton } from "@/components/dashboard/copy-button";
 import { EmptyPlaceholder } from "@/components/dashboard/empty-placeholder";
-<<<<<<< HEAD
 import { Button } from "@unkey/ui";
-=======
->>>>>>> b85e811e
 import { Code } from "@/components/ui/code";
 import { Separator } from "@/components/ui/separator";
 import { getTenantId } from "@/lib/auth";

"use client";
import { Loading } from "@/components/dashboard/loading";
<<<<<<< HEAD
import { Button } from "@unkey/ui";
=======
>>>>>>> b85e811e
import { Card, CardContent, CardFooter, CardHeader, CardTitle } from "@/components/ui/card";
import { Form, FormControl, FormField, FormItem, FormMessage } from "@/components/ui/form";
import { Input } from "@/components/ui/input";
import { toast } from "@/components/ui/toaster";
import { trpc } from "@/lib/trpc/client";
import { useUser } from "@clerk/nextjs";
import { zodResolver } from "@hookform/resolvers/zod";
import { Button } from "@unkey/ui";
import { useRouter } from "next/navigation";
import { useForm } from "react-hook-form";
import { z } from "zod";

export const dynamic = "force-dynamic";

const validCharactersRegex = /^[a-zA-Z0-9-_]+$/;

const formSchema = z.object({
  workspaceId: z.string(),
  name: z.string().trim().min(3).regex(validCharactersRegex, {
    message: "Workspace can only contain letters, numbers, dashes, and underscores",
  }),
});

type Props = {
  workspace: {
    id: string;
    tenantId: string;
    name: string;
  };
};

export const UpdateWorkspaceName: React.FC<Props> = ({ workspace }) => {
  const router = useRouter();
  const { user } = useUser();
  const form = useForm<z.infer<typeof formSchema>>({
    resolver: zodResolver(formSchema),
    mode: "all",
    shouldFocusError: true,
    delayError: 100,
    defaultValues: {
      workspaceId: workspace.id,
      name: workspace.name,
    },
  });
  const updateName = trpc.workspace.updateName.useMutation({
    onSuccess() {
      toast.success("Workspace name updated");
      user?.reload();
      router.refresh();
    },
    onError(err) {
      toast.error(err.message);
    },
  });

  async function onSubmit(values: z.infer<typeof formSchema>) {
    await updateName.mutateAsync(values);
  }
  const isDisabled = form.formState.isLoading || !form.formState.isValid || updateName.isLoading;
  return (
    <Form {...form}>
      <form onSubmit={form.handleSubmit(onSubmit)}>
        <Card>
          <CardHeader>
            <CardTitle>Workspace Name</CardTitle>
          </CardHeader>
          <CardContent>
            <div className="flex flex-col space-y-2">
              <label className="hidden sr-only">Name</label>
              <FormField
                control={form.control}
                name="name"
                render={({ field }) => (
                  <FormItem>
                    <FormControl>
                      <Input {...field} className="max-w-sm" defaultValue={workspace.name} />
                    </FormControl>
                    <FormMessage />
                  </FormItem>
                )}
              />

              <p className="text-xs text-content-subtle">What should your workspace be called?</p>
            </div>
          </CardContent>
          <CardFooter className="justify-end">
            <Button variant="primary" type="submit" disabled={isDisabled}>
              {updateName.isLoading ? <Loading /> : "Save"}
            </Button>
          </CardFooter>
        </Card>
      </form>
    </Form>
  );
};<|MERGE_RESOLUTION|>--- conflicted
+++ resolved
@@ -1,9 +1,6 @@
 "use client";
 import { Loading } from "@/components/dashboard/loading";
-<<<<<<< HEAD
 import { Button } from "@unkey/ui";
-=======
->>>>>>> b85e811e
 import { Card, CardContent, CardFooter, CardHeader, CardTitle } from "@/components/ui/card";
 import { Form, FormControl, FormField, FormItem, FormMessage } from "@/components/ui/form";
 import { Input } from "@/components/ui/input";

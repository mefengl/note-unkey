--- conflicted
+++ resolved
@@ -2,10 +2,7 @@
 
 import { revalidate } from "@/app/actions";
 import { Alert, AlertDescription, AlertTitle } from "@/components/ui/alert";
-<<<<<<< HEAD
 import { Button } from "@unkey/ui";
-=======
->>>>>>> b85e811e
 import {
   Dialog,
   DialogContent,

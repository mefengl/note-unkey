--- conflicted
+++ resolved
@@ -1,10 +1,7 @@
 "use client";
 import { Loading } from "@/components/dashboard/loading";
 import { PageHeader } from "@/components/dashboard/page-header";
-<<<<<<< HEAD
 import { Button } from "@unkey/ui";
-=======
->>>>>>> b85e811e
 import { Label } from "@/components/ui/label";
 import { ScrollArea } from "@/components/ui/scroll-area";
 import {

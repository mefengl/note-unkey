import { PageHeader } from "@/components/dashboard/page-header";
<<<<<<< HEAD
import { Button } from "@unkey/ui";
=======
>>>>>>> b85e811e
import { Separator } from "@/components/ui/separator";
import { insertAuditLogs } from "@/lib/audit";
import { db, schema } from "@/lib/db";
import { auth } from "@clerk/nextjs";
import { newId } from "@unkey/id";
import { Button } from "@unkey/ui";
import { ArrowRight, GlobeLock, KeySquare } from "lucide-react";
import { headers } from "next/headers";
import Link from "next/link";
import { notFound, redirect } from "next/navigation";
import { CreateApi } from "./create-api";
import { CreateRatelimit } from "./create-ratelimit";
import { CreateWorkspace } from "./create-workspace";
import { Keys } from "./keys";

type Props = {
  searchParams: {
    workspaceId?: string;
    apiId?: string;
    ratelimitNamespaceId?: string;
    product?: "keys" | "ratelimit";
  };
};

export default async function (props: Props) {
  const { userId } = auth();

  if (props.searchParams.apiId) {
    const api = await db.query.apis.findFirst({
      where: (table, { eq }) => eq(table.id, props.searchParams.apiId!),
    });
    if (!api) {
      return notFound();
    }
    return (
      <div className="container m-16 mx-auto">
        <PageHeader
          title="Unkey"
          description="Create your first key"
          actions={[
            <Link
              key="skip"
              href="/"
              className="flex items-center gap-1 text-sm duration-200 text-content-subtle hover:text-foreground"
            >
              Skip <ArrowRight className="w-4 h-4" />{" "}
            </Link>,
          ]}
        />

        <Separator className="my-8" />

        <Keys keyAuthId={api.keyAuthId!} apiId={api.id} />
      </div>
    );
  }
  if (props.searchParams.workspaceId && !props.searchParams.product) {
    const workspace = await db.query.workspaces.findFirst({
      where: (table, { and, eq, isNull }) =>
        and(eq(table.id, props.searchParams.workspaceId!), isNull(table.deletedAt)),
    });
    if (!workspace) {
      return redirect("/new");
    }
    return (
      <div className="container m-16 mx-auto">
        <PageHeader
          title="Unkey"
          description="Choose your adventure"
          actions={[
            <Link
              key="skip"
              href="/"
              className="flex items-center gap-1 text-sm duration-200 text-content-subtle hover:text-foreground"
            >
              Skip <ArrowRight className="w-4 h-4" />{" "}
            </Link>,
          ]}
        />
        <Separator className="my-8" />
        <div className="grid grid-cols-1 gap-8 md::grid-cols-2">
          <div className="flex flex-col gap-4 lg:gap-10 p-8 duration-200 border rounded-lg border-border hover:border-primary justify-between">
            <div className="flex flex-col gap-4">
              <div className="flex items-center justify-center p-4 border rounded-lg bg-primary/5">
                <KeySquare className="w-6 h-6 text-primary" />
              </div>
              <h4 className="text-lg font-medium">I need API keys</h4>
              <p className="text-sm text-content-subtle">
                Create, verify, revoke keys for your public API.
              </p>
              <ol className="ml-2 space-y-1 text-sm list-disc list-outside text-content-subtle">
                <li>Globally distributed in 300+ locations</li>
                <li>Key and API analytics </li>
                <li>Scale to millions of requests</li>
              </ol>
            </div>

            <Link href={`/new?workspaceId=${workspace.id}&product=keys`}>
              <Button variant="primary" type="button" className="w-full">
                Create API
              </Button>
            </Link>
          </div>
          <div className="flex flex-col gap-4 lg:gap-10 p-8 duration-200 border rounded-lg border-border hover:border-primary justify-between">
            <div className="flex flex-col gap-4">
              <div className="flex items-center justify-center p-4 border rounded-lg bg-primary/5">
                <GlobeLock className="w-6 h-6 text-primary" />
              </div>
              <h4 className="text-lg font-medium">I want to ratelimit something</h4>
              <p className="text-sm text-content-subtle">
                Global low latency ratelimiting for your application.
              </p>
              <ol className="ml-2 space-y-1 text-sm list-disc list-outside text-content-subtle">
                <li>Low latency</li>
                <li>Globally consistent</li>
                <li>Powerful analytics</li>
              </ol>
            </div>
            <Link href={`/new?workspaceId=${workspace.id}&product=ratelimit`}>
              <Button variant="primary" type="button" className="w-full">
                Create Ratelimit
              </Button>
            </Link>
          </div>
        </div>
      </div>
    );
  }

  if (props.searchParams.product === "keys") {
    const workspace = await db.query.workspaces.findFirst({
      where: (table, { and, eq, isNull }) =>
        and(eq(table.id, props.searchParams.workspaceId!), isNull(table.deletedAt)),
    });
    if (!workspace) {
      return redirect("/new");
    }
    return (
      <div className="container m-16 mx-auto">
        <PageHeader
          title="Unkey"
          description="Create your API"
          actions={[
            <Link
              key="skip"
              href="/"
              className="flex items-center gap-1 text-sm duration-200 text-content-subtle hover:text-foreground"
            >
              Skip <ArrowRight className="w-4 h-4" />{" "}
            </Link>,
          ]}
        />

        <Separator className="my-8" />

        <CreateApi workspace={workspace} />
      </div>
    );
  }
  if (props.searchParams.product === "ratelimit") {
    const workspace = await db.query.workspaces.findFirst({
      where: (table, { and, eq, isNull }) =>
        and(eq(table.id, props.searchParams.workspaceId!), isNull(table.deletedAt)),
    });
    if (!workspace) {
      return redirect("/new");
    }
    return (
      <div className="container m-16 mx-auto">
        <PageHeader
          title="Unkey"
          description="Create your ratelimit namespace"
          actions={[
            <Link
              key="skip"
              href="/"
              className="flex items-center gap-1 text-sm duration-200 text-content-subtle hover:text-foreground"
            >
              Skip <ArrowRight className="w-4 h-4" />{" "}
            </Link>,
          ]}
        />

        <Separator className="my-8" />

        <CreateRatelimit />
      </div>
    );
  }
  if (userId) {
    const personalWorkspace = await db.query.workspaces.findFirst({
      where: (table, { and, eq, isNull }) =>
        and(eq(table.tenantId, userId), isNull(table.deletedAt)),
    });

    // if no personal workspace exists, we create one
    if (!personalWorkspace) {
      const workspaceId = newId("workspace");
      await db.transaction(async (tx) => {
        await tx.insert(schema.workspaces).values({
          id: workspaceId,
          tenantId: userId,
          name: "Personal",
          plan: "free",
          stripeCustomerId: null,
          stripeSubscriptionId: null,
          features: {},
          betaFeatures: {},
          subscriptions: null,
          createdAt: new Date(),
        });
        await insertAuditLogs(tx, {
          workspaceId: workspaceId,
          event: "workspace.create",
          actor: {
            type: "user",
            id: userId,
          },
          description: `Created ${workspaceId}`,
          resources: [
            {
              type: "workspace",
              id: workspaceId,
            },
          ],

          context: {
            userAgent: headers().get("user-agent") ?? undefined,
            location: headers().get("x-forwarded-for") ?? process.env.VERCEL_REGION ?? "unknown",
          },
        });
      });

      return redirect(`/new?workspaceId=${workspaceId}`);
    }
  }

  return (
    <div className="container m-16 mx-auto">
      <PageHeader title="Unkey" description="Create your workspace" />
      <Separator className="my-8" />
      <CreateWorkspace />
    </div>
  );
}<|MERGE_RESOLUTION|>--- conflicted
+++ resolved
@@ -1,8 +1,5 @@
 import { PageHeader } from "@/components/dashboard/page-header";
-<<<<<<< HEAD
 import { Button } from "@unkey/ui";
-=======
->>>>>>> b85e811e
 import { Separator } from "@/components/ui/separator";
 import { insertAuditLogs } from "@/lib/audit";
 import { db, schema } from "@/lib/db";

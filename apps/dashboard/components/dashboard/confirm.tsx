--- conflicted
+++ resolved
@@ -1,8 +1,5 @@
 "use client";
-<<<<<<< HEAD
 import { Button } from "@unkey/ui";
-=======
->>>>>>> b85e811e
 import {
   Dialog,
   DialogContent,
